--- conflicted
+++ resolved
@@ -23,15 +23,10 @@
       throw new Error('GITHUB_TOKEN is required but not set')
     }
 
-<<<<<<< HEAD
-    // Initialize services with real config
-    const scoutService = new TsScoutService(configService.createGlobalConfig())
-=======
     // Initialize services
     const apiService = new ApiService(configService)
     const gitService = new GitService()
-    const scoutService = new TsScoutService()
->>>>>>> c5cbf986
+    const scoutService = new TsScoutService(configService.createGlobalConfig())
     const coverageAnalysisService = new CoverageAnalysisService()
     const changedFilesService = new ChangedFilesService()
 
